#!/usr/bin/env python
# encoding: utf-8
"""
FIRDeconvolution is a python class that performs finite impulse response fitting on time series data, 
in order to estimate event-related signals. These signals can come from any source, but the most likely
source in our experience is some sort of physiological signal such as fMRI voxels, 
galvanic skin response, (GSR) or pupil size recordings. 

The repo for FIRDeconvolution is at https://github.com/tknapen/FIRDeconvolution, 
and the GitHub FIRDeconvolution website is located at http://tknapen.github.io/FIRDeconvolution/.

"""
from __future__ import division

import unittest
import logging

import math
import numpy as np
import scipy as sp

import statsmodels.api as sm
import numpy.linalg as LA
from sklearn import linear_model

from IPython import embed as shell


class FIRDeconvolution(object): 
	"""Instances of FIRDeconvolution can be used to perform FIR fitting on time-courses. 
	Since many of the computation's parameters are set in the constructor, 
	it is likely easiest to create new instances for each separate analysis you run.
	"""

	def __init__(self, signal, events, event_names = [], covariates = None, durations = None, sample_frequency = 1.0, deconvolution_interval = [-0.5, 5], deconvolution_frequency = None):
		"""FIRDeconvolution takes a signal and events in order to perform FIR fitting of the event-related responses in the signal. 
		Most settings for the analysis are set here. 

			:param signal: input signal. 
			:type signal: numpy array, (nr_signals x nr_samples)
			:param events: event occurrence times. 
			:type events: list of numpy arrays, (nr_event_types x nr_events_per_type)
			:param event_names: event names. 
			:type events: list of strings, if empty, event names will be string representations of range(nr_event_types)
			:param covariates: covariates belonging to event_types. If None, covariates with a value of 1 for all events are created and used internally.
			:type covariates: dictionary, with keys "event_type.covariate_name" and values numpy arrays, (nr_events)
			:param durations: durations belonging to event_types. If None, durations with a value of 1 sample for all events are created and used internally.
			:type durations: dictionary, with keys "event_type" and values numpy arrays, (nr_events)
			:param sample_frequency: input signal sampling frequency in Hz, standard value: 1.0
			:type sample_frequency: float
			:param deconvolution_interval: interval of time around the events for which FIR fitting is performed.
			:type deconvolution_interval: list: [float, float]
			:param deconvolution_frequency: effective frequency in Hz at which analysis is performed. If None, identical to the sample_frequency.
			:type deconvolution_frequency: float
		
			:returns: Nothing, but the created FIRDeconvolution object.
		"""

		self.logger = logging.getLogger('FIRDeconvolution')
		ch = logging.StreamHandler()
		ch.setLevel(logging.DEBUG)
		formatter = logging.Formatter('%(asctime)s - %(name)s - %(levelname)s - %(message)s')
		ch.setFormatter(formatter)
		self.logger.addHandler(ch)

		self.logger.debug('initializing deconvolution with signal sample freq %2.2f, etc etc.' % (sample_frequency))

		self.signal = signal 
		if len(self.signal.shape) == 1:
			self.signal = self.signal[np.newaxis, :]

		# construct names for each of the event types
		if event_names == []:
			self.event_names = [str(i) for i in np.arange(len(events))] 
		else:
			self.event_names = event_names
		assert len(self.event_names) == len(events), \
					'number of event names (%i, %s) does not align with number of event definitions (%i)' %(len(self.event_names), self.event_names, len(events))
		# internalize event timepoints aligned with names
		self.events = dict(zip(self.event_names, events))

		self.sample_frequency = sample_frequency
		self.deconvolution_interval = deconvolution_interval
		if deconvolution_frequency is None:
			self.deconvolution_frequency = sample_frequency
		else:
			self.deconvolution_frequency = deconvolution_frequency

		self.resampling_factor = self.sample_frequency/self.deconvolution_frequency		
<<<<<<< HEAD
		self.deconvolution_interval_size = np.round((self.deconvolution_interval[1] - self.deconvolution_interval[0]) * self.deconvolution_frequency)
		if not np.allclose([round(self.deconvolution_interval_size)], [self.deconvolution_interval_size]):
			print('self.deconvolution_interval_size, %3.6f should be integer. I don\'t know why, but it\'s neater.'%self.deconvolution_interval_size)
=======
		self.deconvolution_interval_size = int(np.round((self.deconvolution_interval[1] - self.deconvolution_interval[0]) * self.deconvolution_frequency))
		# if not np.allclose([round(self.deconvolution_interval_size)], [self.deconvolution_interval_size]):
		# 	print 'self.deconvolution_interval_size, %3.6f should be integer. I don\'t know why, but it\'s neater.'%self.deconvolution_interval_size
>>>>>>> d4c9013d
		self.deconvolution_interval_timepoints = np.linspace(self.deconvolution_interval[0],self.deconvolution_interval[1],self.deconvolution_interval_size)

		# duration of signal in seconds and at deconvolution frequency
		self.signal_duration = self.signal.shape[-1] / self.sample_frequency
		self.resampled_signal_size = int(self.signal_duration*self.deconvolution_frequency)
		self.resampled_signal = sp.signal.resample(self.signal, self.resampled_signal_size, axis = -1)

		# if no covariates, we make a new covariate dictionary specifying only ones.
		# we will loop over these covariates instead of the event list themselves to create design matrices
		if covariates == None:
			self.covariates = dict(zip(self.event_names, [np.ones(len(ev)) for ev in events]))
		else:
			self.covariates = covariates

		if durations == None:
			self.durations = dict(zip(self.event_names, [np.ones(len(ev))/deconvolution_frequency for ev in events]))
		else:
			self.durations = durations

		self.number_of_event_types = len(self.covariates)
		# indices of events in the resampled signal, keeping this as a list instead of an array		
		# at this point we take into account the offset encoded in self.deconvolution_interval[0]		
		
		self.event_times_indices = dict(zip(self.event_names, [((ev + self.deconvolution_interval[0])*self.deconvolution_frequency).astype(int) for ev in events]))
		# convert the durations to samples/ indices also
		self.duration_indices = dict(zip(self.event_names, [(self.durations[ev]*self.deconvolution_frequency).astype(int) for ev in self.event_names]))

	def create_event_regressors(self, event_times_indices, covariates = None, durations = None):
		"""create_event_regressors creates the part of the design matrix corresponding to one event type. 

			:param event_times_indices: indices in the resampled data, on which the events occurred.
			:type event_times_indices: numpy array, (nr_events)
			:param covariates: covariates belonging to this event type. If None, covariates with a value of 1 for all events are created and used internally.
			:type covariates: numpy array, (nr_events)
			:param durations: durations belonging to this event type. If None, durations with a value of 1 sample for all events are created and used internally.
			:type durations: numpy array, (nr_events)
			:returns: This event type's part of the design matrix.
		"""

		# check covariates
		if covariates is None:
			covariates = np.ones(self.event_times_indices.shape)

		# check/create durations, convert from seconds to samples time, and compute mean duration for this event type.
		if durations is None:
			durations = np.ones(self.event_times_indices.shape)
		else:
			durations = np.round(durations).astype(int)
		mean_duration = np.mean(durations)

		# set up output array
		regressors_for_event = np.zeros((self.deconvolution_interval_size, self.resampled_signal_size))

		# fill up output array by looping over events.
		for cov, eti, dur in zip(covariates, event_times_indices, durations):
			valid = True
			if eti < 0:
				self.logger.debug('deconv samples are starting before the data starts.')
				valid = False
			if eti+self.deconvolution_interval_size > self.resampled_signal_size:
				self.logger.debug('deconv samples are continuing after the data stops.')
				valid = False
			if eti > self.resampled_signal_size:
				self.logger.debug('event falls outside of the scope of the data.')
				valid = False

			if valid: # only incorporate sensible events.
				# calculate the design matrix that belongs to this event.
				this_event_design_matrix = (np.diag(np.ones(self.deconvolution_interval_size)) * cov)
				over_durations_dm = np.copy(this_event_design_matrix)
				if dur > 1:	# if this event has a non-unity duration, duplicate the stick regressors in the time direction
					for d in np.arange(1,dur):
						over_durations_dm[d:] += this_event_design_matrix[:-d]
					# and correct for differences in durations between different regressor types.
					over_durations_dm /= mean_duration
				# add the designmatrix for this event to the full design matrix for this type of event.
				regressors_for_event[:,eti:int(eti+self.deconvolution_interval_size)] += over_durations_dm
		
		return regressors_for_event

	def create_design_matrix(self, demean = False, intercept = True):
		"""create_design_matrix calls create_event_regressors for each of the covariates in the self.covariates dict. self.designmatrix is created and is shaped (nr_regressors, self.resampled_signal.shape[-1])
		"""
		self.design_matrix = np.zeros((int(self.number_of_event_types*self.deconvolution_interval_size), self.resampled_signal_size))

		for i, covariate in enumerate(self.covariates.keys()):
			# document the creation of the designmatrix step by step
			self.logger.debug('creating regressor for ' + covariate)
			indices = np.arange(i*self.deconvolution_interval_size,(i+1)*self.deconvolution_interval_size, dtype = int)
			# here, we implement the dot-separated encoding of events and covariates
			if len(covariate.split('.')) > 0:
				which_event_time_indices = covariate.split('.')[0]
			else:
				which_event_time_indices = covariate
			self.design_matrix[indices] = self.create_event_regressors(	self.event_times_indices[which_event_time_indices], 
																		self.covariates[covariate], 
																		self.durations[which_event_time_indices])

		if demean:
			# we expect the data to be demeaned. 
			# it's an option whether the regressors should be, too
			self.design_matrix = (self.design_matrix.T - self.design_matrix.mean(axis = -1)).T
		if intercept:
			# similarly, intercept is a choice.
			self.design_matrix = np.vstack((self.design_matrix, np.ones((1,self.design_matrix.shape[-1]))))
		
		self.logger.debug('created %s design_matrix' % (str(self.design_matrix.shape)))

	def add_continuous_regressors_to_design_matrix(self, regressors):
		"""add_continuous_regressors_to_design_matrix appends continuously sampled regressors to the existing design matrix. One uses this addition to the design matrix when one expects the data to contain nuisance factors that aren't tied to the moments of specific events. For instance, in fMRI analysis this allows us to add cardiac / respiratory regressors, as well as tissue and head motion timecourses to the designmatrix.
		
			:param regressors: the signal to be appended to the design matrix.
			:type regressors: numpy array, with shape equal to (nr_regressors, self.resampled_signal.shape[-1])
		"""
		previous_design_matrix_shape = self.design_matrix.shape
		if len(regressors.shape) == 1:
			regressors = regressors[np.newaxis, :]
		if regressors.shape[1] != self.resampled_signal.shape[1]:
			self.logger.warning('additional regressor shape %s does not conform to designmatrix shape %s' % (regressors.shape, self.resampled_signal.shape))
		# and, an vstack append
		self.design_matrix = np.vstack((self.design_matrix, regressors))
		self.logger.debug('added %s continuous regressors to %s design_matrix, shape now %s' % (str(regressors.shape), str(previous_design_matrix_shape), str(self.design_matrix.shape)))

	def regress(self, method = 'lstsq'):
		"""regress performs linear least squares regression of the designmatrix on the data. 

			:param method: method, or backend to be used for the regression analysis.
			:type method: string, one of ['lstsq', 'sm_ols']
			:returns: instance variables 'betas' (nr_betas x nr_signals) and 'residuals' (nr_signals x nr_samples) are created.
		"""

		if method is 'lstsq':
			self.betas, residuals_sum, rank, s = LA.lstsq(self.design_matrix.T, self.resampled_signal.T)
			self.residuals = self.resampled_signal - self.predict_from_design_matrix(self.design_matrix)
		elif method is 'sm_ols':
			assert self.resampled_signal.shape[0] == 1, \
					'signal input into statsmodels OLS cannot contain multiple signals at once, present shape %s' % str(self.resampled_signal.shape)
			model = sm.OLS(np.squeeze(self.resampled_signal),self.design_matrix.T)
			results = model.fit()
			# make betas and residuals that are compatible with the LA.lstsq type.
			self.betas = np.array(results.params).reshape((self.design_matrix.shape[0], self.resampled_signal.shape[0]))
			self.residuals = np.array(results.resid).reshape(self.resampled_signal.shape)

		self.logger.debug('performed %s regression on %s design_matrix and %s signal' % (method, str(self.design_matrix.shape), str(self.resampled_signal.shape)))

	def ridge_regress(self, cv = 20, alphas = None ):
		"""perform k-folds cross-validated ridge regression on the design_matrix. To be used when the design matrix contains very collinear regressors. For cross-validation and ridge fitting, we use sklearn's RidgeCV functionality. Note: intercept is not fit, and data are not prenormalized. 

			:param cv: cross-validated folds, inherits RidgeCV cv argument's functionality.
			:type cv: int, standard = 20
			:param alphas: values of penalization parameter to be traversed by the procedure, inherits RidgeCV cv argument's functionality. Standard value, when parameter is None, is np.logspace(7, 0, 20)
			:type alphas: numpy array, from >0 to 1. 
			:returns: instance variables 'betas' (nr_betas x nr_signals) and 'residuals' (nr_signals x nr_samples) are created.
		"""
		if alphas == None:
			alphas = np.logspace(7, 0, 20)
		self.rcv = linear_model.RidgeCV(alphas=alphas, 
				fit_intercept=False, 
				cv=cv) 
		self.rcv.fit(self.design_matrix.T, self.resampled_signal.T)

		self.betas = self.rcv.coef_.T
		self.residuals = self.resampled_signal - self.rcv.predict(self.design_matrix.T)

		self.logger.debug('performed ridge regression on %s design_matrix and %s signal, resulting alpha value is %f' % (str(self.design_matrix.shape), str(self.resampled_signal.shape), self.rcv.alpha_))

	def betas_for_cov(self, covariate = '0'):
		"""betas_for_cov returns the beta values (i.e. IRF) associated with a specific covariate.

			:param covariate: name of covariate.
			:type covariate: string
		"""
		# find the index in the designmatrix of the current covariate
		this_covariate_index = self.covariates.keys().index(covariate)
		return self.betas[int(this_covariate_index*self.deconvolution_interval_size):int((this_covariate_index+1)*self.deconvolution_interval_size)]

	def betas_for_events(self):
		"""betas_for_events creates an internal self.betas_per_event_type array, of (nr_covariates x self.devonvolution_interval_size), 
		which holds the outcome betas per event type,in the order generated by self.covariates.keys()
		"""
		self.betas_per_event_type = np.zeros((len(self.covariates), self.deconvolution_interval_size, self.resampled_signal.shape[0]))
		for i, covariate in enumerate(self.covariates.keys()):
			self.betas_per_event_type[i] = self.betas_for_cov(covariate)

	def predict_from_design_matrix(self, design_matrix):
		"""predict_from_design_matrix predicts signals given a design matrix.

			:param design_matrix: design matrix from which to predict a signal.
			:type design_matrix: numpy array, (nr_samples x betas.shape)
			:returns: predicted signal(s) 
			:rtype: numpy array (nr_signals x nr_samples)
		"""
		# check if we have already run the regression - which is necessary
		assert hasattr(self, 'betas'), 'no betas found, please run regression before prediction'
		assert design_matrix.shape[0] == self.betas.shape[0], \
					'designmatrix needs to have the same number of regressors as the betas already calculated'

		# betas = np.copy(self.betas.T, order="F", dtype = np.float32)
		# f_design_matrix = np.copy(design_matrix, order = "F", dtype = np.float32)

		prediction = np.dot(self.betas.astype(np.float32).T, design_matrix.astype(np.float32))

		return prediction

	def calculate_rsq(self):
		"""calculate_rsq calculates coefficient of determination, or r-squared, defined here as 1.0 - SS_res / SS_tot. rsq is only calculated for those timepoints in the data for which the design matrix is non-zero.
		"""
		assert hasattr(self, 'betas'), 'no betas found, please run regression before rsq'

		explained_times = self.design_matrix.sum(axis = 0) != 0

		explained_signal = self.predict_from_design_matrix(self.design_matrix)
		self.rsq = 1.0 - np.sum((explained_signal[:,explained_times] - self.resampled_signal[:,explained_times])**2, axis = -1) / np.sum(self.resampled_signal[:,explained_times].squeeze()**2, axis = -1)
		self.ssr = np.sum((explained_signal[:,explained_times] - self.resampled_signal[:,explained_times])**2, axis = -1)
		return np.squeeze(self.rsq)

	def bootstrap_on_residuals(self, nr_repetitions = 1000):
		"""bootstrap_on_residuals bootstraps, by shuffling the residuals. bootstrap_on_residuals should only be used on single-channel data, as otherwise the memory load might increase too much. This uses the lstsq backend regression for a single-pass fit across repetitions. Please note that shuffling the residuals may change the autocorrelation of the bootstrap samples relative to that of the original data and that may reduce its validity. Reference: https://en.wikipedia.org/wiki/Bootstrapping_(statistics)#Resampling_residuals

			:param nr_repetitions: number of repetitions for the bootstrap.
			:type nr_repetitions: int

		"""
		assert self.resampled_signal.shape[0] == 1, \
					'signal input into bootstrap_on_residuals cannot contain signals from multiple channels at once, present shape %s' % str(self.resampled_signal.shape)
		assert hasattr(self, 'betas'), 'no betas found, please run regression before bootstrapping'

		# create bootstrap data by taking the residuals
		bootstrap_data = np.zeros((self.resampled_signal_size, nr_repetitions))
		explained_signal = self.predict_from_design_matrix(self.design_matrix).T

		for x in range(bootstrap_data.shape[-1]): # loop over bootstrapsamples
			bootstrap_data[:,x] = (self.residuals.T[np.random.permutation(self.resampled_signal_size)] + explained_signal).squeeze()

		self.bootstrap_betas, bs_residuals, rank, s = LA.lstsq(self.design_matrix.T, bootstrap_data)

		self.bootstrap_betas_per_event_type = np.zeros((len(self.covariates), self.deconvolution_interval_size, nr_repetitions))

		for i, covariate in enumerate(self.covariates.keys()):
			# find the index in the designmatrix of the current covariate
			this_covariate_index = self.covariates.keys().index(covariate)
			self.bootstrap_betas_per_event_type[i] = self.bootstrap_betas[this_covariate_index*self.deconvolution_interval_size:(this_covariate_index+1)*self.deconvolution_interval_size]












<|MERGE_RESOLUTION|>--- conflicted
+++ resolved
@@ -87,15 +87,9 @@
 			self.deconvolution_frequency = deconvolution_frequency
 
 		self.resampling_factor = self.sample_frequency/self.deconvolution_frequency		
-<<<<<<< HEAD
 		self.deconvolution_interval_size = np.round((self.deconvolution_interval[1] - self.deconvolution_interval[0]) * self.deconvolution_frequency)
 		if not np.allclose([round(self.deconvolution_interval_size)], [self.deconvolution_interval_size]):
 			print('self.deconvolution_interval_size, %3.6f should be integer. I don\'t know why, but it\'s neater.'%self.deconvolution_interval_size)
-=======
-		self.deconvolution_interval_size = int(np.round((self.deconvolution_interval[1] - self.deconvolution_interval[0]) * self.deconvolution_frequency))
-		# if not np.allclose([round(self.deconvolution_interval_size)], [self.deconvolution_interval_size]):
-		# 	print 'self.deconvolution_interval_size, %3.6f should be integer. I don\'t know why, but it\'s neater.'%self.deconvolution_interval_size
->>>>>>> d4c9013d
 		self.deconvolution_interval_timepoints = np.linspace(self.deconvolution_interval[0],self.deconvolution_interval[1],self.deconvolution_interval_size)
 
 		# duration of signal in seconds and at deconvolution frequency
@@ -197,7 +191,7 @@
 		if demean:
 			# we expect the data to be demeaned. 
 			# it's an option whether the regressors should be, too
-			self.design_matrix = (self.design_matrix.T - self.design_matrix.mean(axis = -1)).T
+		self.design_matrix = (self.design_matrix.T - self.design_matrix.mean(axis = -1)).T
 		if intercept:
 			# similarly, intercept is a choice.
 			self.design_matrix = np.vstack((self.design_matrix, np.ones((1,self.design_matrix.shape[-1]))))
